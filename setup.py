from __future__ import unicode_literals

import re

from setuptools import find_packages, setup


def get_version(filename):
    with open(filename) as fh:
        metadata = dict(re.findall("__([a-z]+)__ = '([^']+)'", fh.read()))
        return metadata['version']


setup(
    name='Mopidy-TidalOAuth',
    version=get_version('mopidy_tidal/__init__.py'),
<<<<<<< HEAD
    url='https://github.com/tehkillerbee/mopidy-tidal',
=======
    url='https://github.com/quodrum-glas/mopidy-tidal',
>>>>>>> 5e00e080
    license='Apache License, Version 2.0',
    author='Johannes Linde',
    author_email='josaksel.dk@gmail.com',
    description='Tidal music service integration',
<<<<<<< HEAD
    long_description=open('README.md').read(),
=======
    maintainer='quodrumglas',
    maintainer_email='quodrumglas@email.com',
    long_description=open('README.rst').read(),
>>>>>>> 5e00e080
    packages=find_packages(exclude=['tests', 'tests.*']),
    zip_safe=False,
    include_package_data=True,
    install_requires=[
        'setuptools',
        'Mopidy >= 3.0',
        'Pykka >= 1.1',
<<<<<<< HEAD
        'tidalapi >= 0.6.9,<0.7.0',
=======
        'tidaloauth4mopidy == 0.2.0',
>>>>>>> 5e00e080
        'requests >= 2.0.0',
        'spotipy >= 2.16.0'
    ],
    entry_points={
        'mopidy.ext': [
            'tidal = mopidy_tidal:Extension',
        ],
    },
    classifiers=[
        'Environment :: No Input/Output (Daemon)',
        'Intended Audience :: End Users/Desktop',
        'License :: OSI Approved :: Apache Software License',
        'Operating System :: OS Independent',
<<<<<<< HEAD
=======
        'Programming Language :: Python :: 2',
>>>>>>> 5e00e080
        'Programming Language :: Python :: 3',
        'Topic :: Multimedia :: Sound/Audio :: Players',
    ],
)<|MERGE_RESOLUTION|>--- conflicted
+++ resolved
@@ -14,22 +14,14 @@
 setup(
     name='Mopidy-TidalOAuth',
     version=get_version('mopidy_tidal/__init__.py'),
-<<<<<<< HEAD
-    url='https://github.com/tehkillerbee/mopidy-tidal',
-=======
     url='https://github.com/quodrum-glas/mopidy-tidal',
->>>>>>> 5e00e080
     license='Apache License, Version 2.0',
     author='Johannes Linde',
     author_email='josaksel.dk@gmail.com',
     description='Tidal music service integration',
-<<<<<<< HEAD
-    long_description=open('README.md').read(),
-=======
     maintainer='quodrumglas',
     maintainer_email='quodrumglas@email.com',
     long_description=open('README.rst').read(),
->>>>>>> 5e00e080
     packages=find_packages(exclude=['tests', 'tests.*']),
     zip_safe=False,
     include_package_data=True,
@@ -37,11 +29,7 @@
         'setuptools',
         'Mopidy >= 3.0',
         'Pykka >= 1.1',
-<<<<<<< HEAD
-        'tidalapi >= 0.6.9,<0.7.0',
-=======
         'tidaloauth4mopidy == 0.2.0',
->>>>>>> 5e00e080
         'requests >= 2.0.0',
         'spotipy >= 2.16.0'
     ],
@@ -55,10 +43,7 @@
         'Intended Audience :: End Users/Desktop',
         'License :: OSI Approved :: Apache Software License',
         'Operating System :: OS Independent',
-<<<<<<< HEAD
-=======
         'Programming Language :: Python :: 2',
->>>>>>> 5e00e080
         'Programming Language :: Python :: 3',
         'Topic :: Multimedia :: Sound/Audio :: Players',
     ],

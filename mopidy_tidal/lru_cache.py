from __future__ import unicode_literals

import logging
import os
import pathlib
import pickle

from collections import OrderedDict
<<<<<<< HEAD
from typing import Optional

from mopidy_tidal import context, Extension
=======
from functools import wraps
>>>>>>> 5e00e080


logger = logging.getLogger(__name__)


class LruCache(OrderedDict):
<<<<<<< HEAD
    def __init__(self, max_size: Optional[int] = 1024, persist=True, directory=''):
        """
        :param max_size: Max size of the cache in memory. Set 0 or None for no
            limit (default: 1024)
        :param persist: Whether the cache should be persisted to disk
            (default: True)
        :param directory: If `persist=True`, store the cached entries in this
            subfolder of the cache directory (default: '')
        """
        super().__init__(self)
        if max_size:
            assert max_size > 0, (
                f'Invalid cache size: {max_size}'
            )

        self._max_size = max_size or 0
        self._cache_dir = os.path.join(Extension.get_cache_dir(context.get_config()), directory)
        self._persist = persist
        if persist:
            pathlib.Path(self._cache_dir).mkdir(parents=True, exist_ok=True)

=======
    def __init__(self, max_size=1024, default_value=''):
        if max_size <= 0:
            raise ValueError('Invalid size')
        OrderedDict.__init__(self)
        self._max_size = max_size
>>>>>>> 5e00e080
        self._check_limit()
        self._default_value = default_value

    @property
    def max_size(self):
        return self._max_size

    @property
    def persist(self):
        return self._persist

    def _cache_filename(self, key: str) -> str:
        parts = key.split(':')
        assert len(parts) > 2, f'Invalid TIDAL ID: {key}'
        cache_dir = os.path.join(self._cache_dir, parts[1], parts[2][:2])
        pathlib.Path(cache_dir).mkdir(parents=True, exist_ok=True)
        return os.path.join(cache_dir, f'{key}.cache')

    def _get_from_storage(self, key):
        cache_file = self._cache_filename(key)
        err = KeyError(key)
        if not os.path.isfile(cache_file):
            # Cache miss on the filesystem
            raise err

        # Cache hit on the filesystem
        with open(cache_file, 'rb') as f:
            try:
                value = pickle.load(f)
            except Exception as e:
                # If the cache entry on the filesystem is corrupt, reset it
                logger.warning('Could not deserialize cache file %s: '
                    'refreshing the entry: %s', cache_file, e)
                self._reset_stored_entry(key)
                raise err

        # Store the filesystem item in memory
        if value is not None:
            self.__setitem__(key, value, _sync_to_fs=False)
        logger.debug(f'Filesystem cache hit for {key}')
        return value

    def __getitem__(self, key, *_, **__):
        try:
            # Cache hit in memory
            return super().__getitem__(key)
        except KeyError as e:
            if not self.persist:
                # No persisted storage -> cache miss
                raise e

        # Check on the persisted cache
        return self._get_from_storage(key)

    def __setitem__(self, key, value, _sync_to_fs=True, *_, **__):
        if super().__contains__(key):
            del self[key]
<<<<<<< HEAD

        super().__setitem__(key, value)
        if self.persist and _sync_to_fs:
            cache_file = self._cache_filename(key)
            with open(cache_file, 'wb') as f:
                pickle.dump(value, f)

        self._check_limit()

    def __contains__(self, key):
        return self.get(key) is not None

    def _reset_stored_entry(self, key):
        cache_file = self._cache_filename(key)
        if os.path.isfile(cache_file):
            os.unlink(cache_file)

    def get(self, key, default=None, *args, **kwargs):
        try:
            return self.__getitem__(key, *args, **kwargs)
        except KeyError:
            return default

    def prune(self, *keys):
        """
        Delete the specified keys both from memory and disk.
        """
        for key in keys:
            logger.debug(
                'Pruning key %r from cache %s',
                key, self.__class__.__name__
            )

            self._reset_stored_entry(key)
            self.pop(key, None)

    def prune_all(self):
        """
        Prune all the keys in the cache.
        """
        self.prune(*[*self.keys()])

    def update(self, *args, **kwargs):
        super().update(*args, **kwargs)
=======
        OrderedDict.__setitem__(self, key, self._default_value if value is None else value)
>>>>>>> 5e00e080
        self._check_limit()

    def _check_limit(self):
        if self.max_size:
            # delete oldest entries
            while len(self) > self.max_size:
                self.popitem(last=False)


class SearchCache(LruCache):
    def __init__(self, func):
        super().__init__(persist=False)
        self._func = func

    def __call__(self, *args, **kwargs):
        key = str(SearchKey(**kwargs))
        cached_result = self.get(key)
        logger.info("Search cache miss" if cached_result is None
                    else "Search cache hit")
        if cached_result is None:
            cached_result = self._func(*args, **kwargs)
            self[key] = cached_result

        return cached_result


class SearchKey(object):
    def __init__(self, **kwargs):
        fixed_query = self.fix_query(kwargs["query"])
        self._query = tuple(sorted(fixed_query.items()))
        self._exact = kwargs["exact"]
        self._hash = None

    def __hash__(self):
        if self._hash is None:
            self._hash = hash(self._exact)
            self._hash ^= hash(repr(self._query))

        return self._hash

    def __str__(self):
        return f'tidal:search:{self.__hash__()}'

    def __eq__(self, other):
        if not isinstance(other, SearchKey):
            return False

        return self._exact == other._exact and \
            self._query == other._query

    @staticmethod
    def fix_query(query):
        """
        Removes some query parameters that otherwise will lead to a cache miss.
        Eg: 'track_no' since we can't query TIDAL for a specific album's track.
        :param query: query dictionary
        :return: sanitized query dictionary
        """
        query.pop("track_no", None)
        return query


track_cache = LruCache(max_size=1024*16)
image_cache = LruCache(max_size=1024*16)


def cache_track(func):
    @wraps(func)
    def wrapper(*args, **kwargs):
        item = func(*args, **kwargs)
        track_cache[item.uri] = item
        return item
    return wrapper


def cache_image(func):
    @wraps(func)
    def wrapper(tidal_item, *args, **kwargs):
        item = func(tidal_item, *args, **kwargs)
        image_cache[item.uri] = tidal_item.image
        return item
    return wrapper


def with_cache(func):
    @wraps(func)
    def wrapper(*args, **kwargs):
        uri = args[-1]
        track = track_cache.hit(uri)
        if track is not None:
            logger.debug("Found cached: %s", uri)
            return [track]
        return func(*args, **kwargs)
    return wrapper<|MERGE_RESOLUTION|>--- conflicted
+++ resolved
@@ -6,48 +6,18 @@
 import pickle
 
 from collections import OrderedDict
-<<<<<<< HEAD
-from typing import Optional
-
-from mopidy_tidal import context, Extension
-=======
 from functools import wraps
->>>>>>> 5e00e080
 
 
 logger = logging.getLogger(__name__)
 
 
 class LruCache(OrderedDict):
-<<<<<<< HEAD
-    def __init__(self, max_size: Optional[int] = 1024, persist=True, directory=''):
-        """
-        :param max_size: Max size of the cache in memory. Set 0 or None for no
-            limit (default: 1024)
-        :param persist: Whether the cache should be persisted to disk
-            (default: True)
-        :param directory: If `persist=True`, store the cached entries in this
-            subfolder of the cache directory (default: '')
-        """
-        super().__init__(self)
-        if max_size:
-            assert max_size > 0, (
-                f'Invalid cache size: {max_size}'
-            )
-
-        self._max_size = max_size or 0
-        self._cache_dir = os.path.join(Extension.get_cache_dir(context.get_config()), directory)
-        self._persist = persist
-        if persist:
-            pathlib.Path(self._cache_dir).mkdir(parents=True, exist_ok=True)
-
-=======
     def __init__(self, max_size=1024, default_value=''):
         if max_size <= 0:
             raise ValueError('Invalid size')
         OrderedDict.__init__(self)
         self._max_size = max_size
->>>>>>> 5e00e080
         self._check_limit()
         self._default_value = default_value
 
@@ -105,54 +75,8 @@
     def __setitem__(self, key, value, _sync_to_fs=True, *_, **__):
         if super().__contains__(key):
             del self[key]
-<<<<<<< HEAD
 
-        super().__setitem__(key, value)
-        if self.persist and _sync_to_fs:
-            cache_file = self._cache_filename(key)
-            with open(cache_file, 'wb') as f:
-                pickle.dump(value, f)
-
-        self._check_limit()
-
-    def __contains__(self, key):
-        return self.get(key) is not None
-
-    def _reset_stored_entry(self, key):
-        cache_file = self._cache_filename(key)
-        if os.path.isfile(cache_file):
-            os.unlink(cache_file)
-
-    def get(self, key, default=None, *args, **kwargs):
-        try:
-            return self.__getitem__(key, *args, **kwargs)
-        except KeyError:
-            return default
-
-    def prune(self, *keys):
-        """
-        Delete the specified keys both from memory and disk.
-        """
-        for key in keys:
-            logger.debug(
-                'Pruning key %r from cache %s',
-                key, self.__class__.__name__
-            )
-
-            self._reset_stored_entry(key)
-            self.pop(key, None)
-
-    def prune_all(self):
-        """
-        Prune all the keys in the cache.
-        """
-        self.prune(*[*self.keys()])
-
-    def update(self, *args, **kwargs):
-        super().update(*args, **kwargs)
-=======
         OrderedDict.__setitem__(self, key, self._default_value if value is None else value)
->>>>>>> 5e00e080
         self._check_limit()
 
     def _check_limit(self):

--- conflicted
+++ resolved
@@ -133,14 +133,9 @@
         return self._get_or_refresh_playlist(uri)
 
     def refresh(self):
-<<<<<<< HEAD
-        logger.info("Refreshing TIDAL playlists..")
-        session = self.backend._session
-=======
         logger.debug("Refreshing TIDAL playlists..")
         playlists = {}
         session = self.backend.session
->>>>>>> 5e00e080
 
         plists = session.user.favorites.playlists()
         for pl in plists:
@@ -159,24 +154,13 @@
             # Cache miss case
             pl_tracks = session.get_playlist_tracks(pl.id)
             tracks = full_models_mappers.create_mopidy_tracks(pl_tracks)
-<<<<<<< HEAD
-            mapped_playlists[uri] = MopidyPlaylist(
-                uri=uri,
-                name=pl.name,
-                tracks=tracks,
-                last_modified=to_timestamp(pl.last_updated),
-            )
-
-        self._playlists.update(mapped_playlists)
-=======
             pl_name = pl.name
             playlists[uri] = Playlist(uri=uri,
                                       name=display.tidal_item(pl_name),
                                       tracks=tracks,
                                       last_modified=pl.last_updated)
 
-        self._playlists = playlists
->>>>>>> 5e00e080
+        self._playlists.update(mapped_playlists)
         backend.BackendListener.send('playlists_loaded')
         logger.info("TIDAL playlists refreshed")
 

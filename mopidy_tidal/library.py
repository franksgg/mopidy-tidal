from __future__ import unicode_literals

import logging
from typing import List

from requests.exceptions import HTTPError

from mopidy import backend, models

from mopidy.models import Image, SearchResult

from mopidy_tidal import (
    full_models_mappers,
    ref_models_mappers,
)

from mopidy_tidal.lru_cache import LruCache

from mopidy_tidal.playlists import PlaylistCache

from mopidy_tidal.utils import apply_watermark

from mopidy_tidal.spotify_proxy import SpotifyProxy

logger = logging.getLogger(__name__)


class TidalLibraryProvider(backend.LibraryProvider):
    root_directory = models.Ref.directory(uri='tidal:directory', name='Tidal')

    def __init__(self, *args, **kwargs):
        super(TidalLibraryProvider, self).__init__(*args, **kwargs)
<<<<<<< HEAD
        self._artist_cache = LruCache()
        self._album_cache = LruCache()
        self._track_cache = LruCache()
        self._playlist_cache = PlaylistCache()
        self._image_cache = LruCache(directory='image')

    @property
    def _session(self):
        return self.backend._session   # type: ignore
=======
        self.lru_album_tracks = LruCache(max_size=10)
        self.lru_artist_img = LruCache()
        self.lru_album_img = LruCache()
        self.track_cache = Cache()
        self.config = kwargs["backend"]._config
        if self.config["tidal"]["spotify_proxy"]:
            self.spotify_proxy = SpotifyProxy(str(self.config["tidal"]["spotify_client_id"]), 
                                              str(self.config["tidal"]["spotify_client_secret"]))
            
>>>>>>> bb7cd1f7

    def get_distinct(self, field, query=None):
        from mopidy_tidal.search import tidal_search

        logger.debug("Browsing distinct %s with query %r", field, query)
        session = self._session

        if not query:  # library root
            if field == "artist" or field == "albumartist":
                return [apply_watermark(a.name) for a in
                        session.user.favorites.artists()]
            elif field == "album":
                return [apply_watermark(a.name) for a in
                        session.user.favorites.albums()]
            elif field == "track":
                return [apply_watermark(t.name) for t in
                        session.user.favorites.tracks()]
        else:
            if field == "artist":
                return [apply_watermark(a.name) for a in
                        session.user.favorites.artists()]
            elif field == "album" or field == "albumartist":
                artists, _, _ = tidal_search(session,
                                             query=query,
                                             exact=True)
                if len(artists) > 0:
                    artist = artists[0]
                    artist_id = artist.uri.split(":")[2]
                    return [apply_watermark(a.name) for a in
                            session.get_artist_albums(artist_id)]
            elif field == "track":
                return [apply_watermark(t.name) for t in
                        session.user.favorites.tracks()]
            pass

        return []

    def browse(self, uri):
        logger.info("Browsing uri %s", uri)
        if not uri or not uri.startswith("tidal:"):
            return []

        session = self._session

        # summaries
        if uri == self.root_directory.uri:
            return ref_models_mappers.create_root()

        elif uri == "tidal:my_artists":
            return ref_models_mappers.create_artists(
                    session.user.favorites.artists())
        elif uri == "tidal:my_albums":
            return ref_models_mappers.create_albums(
                    session.user.favorites.albums())
        elif uri == "tidal:my_playlists":
            return ref_models_mappers.create_playlists(
                    session.user.favorites.playlists())
        elif uri == "tidal:my_tracks":
            return ref_models_mappers.create_tracks(
                    session.user.favorites.tracks())
        elif uri == "tidal:moods":
            return ref_models_mappers.create_moods(
                    session.get_moods())
        elif uri == "tidal:genres":
            return ref_models_mappers.create_genres(
                    session.get_genres())

        # details

        parts = uri.split(':')
        nr_of_parts = len(parts)

        if nr_of_parts == 3 and parts[1] == "album":
            return ref_models_mappers.create_tracks(
                    session.get_album_tracks(parts[2]))

        if nr_of_parts == 3 and parts[1] == "artist":
            top_10_tracks = session.get_artist_top_tracks(parts[2])[:10]
            albums = ref_models_mappers.create_albums(
                    session.get_artist_albums(parts[2]))
            return albums + ref_models_mappers.create_tracks(top_10_tracks)

        if nr_of_parts == 3 and parts[1] == "playlist":
            return ref_models_mappers.create_tracks(
                session.get_playlist_tracks(parts[2]))

        if nr_of_parts == 3 and parts[1] == "mood":
            return ref_models_mappers.create_playlists(
                session.get_mood_playlists(parts[2]))

        if nr_of_parts == 3 and parts[1] == "genre":
            return ref_models_mappers.create_playlists(
                session.get_genre_items(parts[2], 'playlists'))

        logger.debug('Unknown uri for browse request: %s', uri)
        return []

    def search(self, query=None, uris=None, exact=False):
        from mopidy_tidal.search import tidal_search

        try:
            artists, albums, tracks = \
                tidal_search(self._session,
                             query=query,
                             exact=exact)
            return SearchResult(artists=artists,
                                albums=albums,
                                tracks=tracks)
        except Exception as ex:
            logger.info("EX")
            logger.info("%r", ex)

    @staticmethod
    def _get_image_uri(obj):
        try:
            return obj.picture(width=750, height=750)
        except AttributeError:
            pass

    def _get_images(self, uri) -> List[Image]:
        assert uri.startswith('tidal:'), f'Invalid TIDAL URI: {uri}'

        parts = uri.split(':')
        item_type = parts[1]
        if item_type == 'track':
            # For tracks, retrieve the artwork of the associated album
            item_type = 'album'
            item_id = parts[3]
            uri = ':'.join([parts[0], 'album', parts[3]])
        else:
            item_id = parts[2]

        if uri in self._image_cache:
            # Cache hit
            return self._image_cache[uri]

        logger.debug('Retrieving %r from the API', uri)
        getter_name = f'get_{item_type}'
        getter = getattr(self._session, getter_name, None)
        assert getter, f'No such session method: {getter_name}'

        item = getter(item_id)
        if not item:
            logger.debug('%r is not available on the backend', uri)
            return []

        img_uri = self._get_image_uri(item)
        if not img_uri:
            logger.debug('%r has no associated images', uri)
            return []

        logger.debug('Image URL for %r: %r', uri, img_uri)
        return [Image(uri=img_uri, width=320, height=320)]

    def get_images(self, uris):
        logger.info("Searching Tidal for images for %r" % uris)
        images = {}

        for uri in uris:
            try:
                images[uri] = self._get_images(uri)
            except (AssertionError, AttributeError, HTTPError) as err:
                logger.error(
                    "%s when processing URI %r: %s",
                    type(err), uri, err)

        self._image_cache.update(images)
        return images

    def lookup(self, uris=None):
        logger.info("Lookup uris %r", uris)
        if isinstance(uris, str):
            uris = [uris]
        if not hasattr(uris, '__iter__'):
            uris = [uris]

        tracks = []
<<<<<<< HEAD
        cache_updates = {}

        for uri in (uris or []):
            data = []
            try:
                parts = uri.split(':')
                item_type = parts[1]
                cache_name = f'_{parts[1]}_cache'
                cache_miss = True

                try:
                    data = getattr(self, cache_name)[uri]
                    cache_miss = not bool(data)
                except (AttributeError, KeyError):
                    pass

                if cache_miss:
                    try:
                        lookup = getattr(self, f'_lookup_{parts[1]}')
                    except AttributeError:
                        continue

                    data = cache_data = lookup(self._session, parts)
                    cache_updates[cache_name] = cache_updates.get(cache_name, {})
                    if item_type == 'playlist':
                        # Playlists should be persisted on the cache as objects,
                        # not as lists of tracks. Therefore, _lookup_playlist
                        # returns a tuple that we need to unpack
                        data, cache_data = data

                    cache_updates[cache_name][uri] = cache_data

                if item_type == 'playlist' and not cache_miss:
                    tracks += data.tracks
=======
        for uri in uris:
            parts = uri.split(':')
            logger.info('URI: %s', uri)
            if uri.startswith('spotify:track:'):
                info = self.spotify_proxy.get_song_info(uri)
                if info is not None:
                    result = self.search(query={"track_name": [info["title"] + " " + " ".join(info["artists"])]})
                    if len(result.tracks) > 0:
                        tracks.append(result.tracks[0])
            if uri.startswith('tidal:track:'):
                if uri in self.track_cache:
                    tracks.append(self.track_cache[uri])
>>>>>>> bb7cd1f7
                else:
                    tracks += data if hasattr(data, '__iter__') else [data]
            except HTTPError as err:
                logger.error("%s when processing URI %r: %s", type(err), uri, err)

        for cache_name, new_data in cache_updates.items():
            getattr(self, cache_name).update(new_data)

        self._track_cache.update({track.uri:track for track in tracks})
        logger.info("Returning %d tracks", len(tracks))
        return tracks

    def _lookup_playlist(self, session, parts):
        playlist_uri = ':'.join(parts)
        playlist_id = parts[2]
        playlist = self._playlist_cache.get(playlist_uri)
        if playlist:
            return playlist.tracks

        tidal_playlist = session.get_playlist(playlist_id)
        tidal_tracks = session.get_playlist_tracks(playlist_id)
        pl_tracks = full_models_mappers.create_mopidy_tracks(tidal_tracks)
        pl = full_models_mappers.create_mopidy_playlist(tidal_playlist, pl_tracks)
        # We need both the list of tracks and the mapped playlist object for
        # caching purposes
        return pl_tracks, pl

    def _lookup_track(self, session, parts):
        album_id = parts[3]
        album_uri = ':'.join(['tidal', 'album', album_id])

        tracks = self._album_cache.get(album_uri)
        if tracks is None:
            tracks = session.get_album_tracks(album_id)

        track = [t for t in tracks if t.id == int(parts[4])][0]
        artist = full_models_mappers.create_mopidy_artist(track.artist)
        album = full_models_mappers.create_mopidy_album(track.album, artist)
        return [full_models_mappers.create_mopidy_track(artist, album, track)]

    def _lookup_album(self, session, parts):
        album_id = parts[2]
        album_uri = ':'.join(parts)

        tracks = self._album_cache.get(album_uri)
        if tracks is None:
            tracks = session.get_album_tracks(album_id)

        return full_models_mappers.create_mopidy_tracks(tracks)

    def _lookup_artist(self, session, parts):
        artist_id = parts[2]
        artist_uri = ':'.join(parts)

        tracks = self._artist_cache.get(artist_uri)
        if tracks is None:
            tracks = session.get_artist_top_tracks(artist_id)

        return full_models_mappers.create_mopidy_tracks(tracks)<|MERGE_RESOLUTION|>--- conflicted
+++ resolved
@@ -30,27 +30,19 @@
 
     def __init__(self, *args, **kwargs):
         super(TidalLibraryProvider, self).__init__(*args, **kwargs)
-<<<<<<< HEAD
         self._artist_cache = LruCache()
         self._album_cache = LruCache()
         self._track_cache = LruCache()
         self._playlist_cache = PlaylistCache()
         self._image_cache = LruCache(directory='image')
-
-    @property
-    def _session(self):
-        return self.backend._session   # type: ignore
-=======
-        self.lru_album_tracks = LruCache(max_size=10)
-        self.lru_artist_img = LruCache()
-        self.lru_album_img = LruCache()
-        self.track_cache = Cache()
         self.config = kwargs["backend"]._config
         if self.config["tidal"]["spotify_proxy"]:
             self.spotify_proxy = SpotifyProxy(str(self.config["tidal"]["spotify_client_id"]), 
                                               str(self.config["tidal"]["spotify_client_secret"]))
-            
->>>>>>> bb7cd1f7
+
+    @property
+    def _session(self):
+        return self.backend._session   # type: ignore
 
     def get_distinct(self, field, query=None):
         from mopidy_tidal.search import tidal_search
@@ -228,42 +220,7 @@
             uris = [uris]
 
         tracks = []
-<<<<<<< HEAD
         cache_updates = {}
-
-        for uri in (uris or []):
-            data = []
-            try:
-                parts = uri.split(':')
-                item_type = parts[1]
-                cache_name = f'_{parts[1]}_cache'
-                cache_miss = True
-
-                try:
-                    data = getattr(self, cache_name)[uri]
-                    cache_miss = not bool(data)
-                except (AttributeError, KeyError):
-                    pass
-
-                if cache_miss:
-                    try:
-                        lookup = getattr(self, f'_lookup_{parts[1]}')
-                    except AttributeError:
-                        continue
-
-                    data = cache_data = lookup(self._session, parts)
-                    cache_updates[cache_name] = cache_updates.get(cache_name, {})
-                    if item_type == 'playlist':
-                        # Playlists should be persisted on the cache as objects,
-                        # not as lists of tracks. Therefore, _lookup_playlist
-                        # returns a tuple that we need to unpack
-                        data, cache_data = data
-
-                    cache_updates[cache_name][uri] = cache_data
-
-                if item_type == 'playlist' and not cache_miss:
-                    tracks += data.tracks
-=======
         for uri in uris:
             parts = uri.split(':')
             logger.info('URI: %s', uri)
@@ -276,7 +233,47 @@
             if uri.startswith('tidal:track:'):
                 if uri in self.track_cache:
                     tracks.append(self.track_cache[uri])
->>>>>>> bb7cd1f7
+                else:
+                    tracks += self._lookup_track(session, parts)
+            elif uri.startswith('tidal:album'):
+                tracks += self._lookup_album(session, parts)
+            elif uri.startswith('tidal:artist'):
+                tracks += self._lookup_artist(session, parts)
+            elif uri.startswith('tidal:playlist'):
+                tracks += self._lookup_playlist(session, parts)
+
+        for uri in (uris or []):
+            data = []
+            try:
+                parts = uri.split(':')
+                item_type = parts[1]
+                cache_name = f'_{parts[1]}_cache'
+                cache_miss = True
+
+                try:
+                    data = getattr(self, cache_name)[uri]
+                    cache_miss = not bool(data)
+                except (AttributeError, KeyError):
+                    pass
+
+                if cache_miss:
+                    try:
+                        lookup = getattr(self, f'_lookup_{parts[1]}')
+                    except AttributeError:
+                        continue
+
+                    data = cache_data = lookup(self._session, parts)
+                    cache_updates[cache_name] = cache_updates.get(cache_name, {})
+                    if item_type == 'playlist':
+                        # Playlists should be persisted on the cache as objects,
+                        # not as lists of tracks. Therefore, _lookup_playlist
+                        # returns a tuple that we need to unpack
+                        data, cache_data = data
+
+                    cache_updates[cache_name][uri] = cache_data
+
+                if item_type == 'playlist' and not cache_miss:
+                    tracks += data.tracks
                 else:
                     tracks += data if hasattr(data, '__iter__') else [data]
             except HTTPError as err:

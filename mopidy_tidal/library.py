--- conflicted
+++ resolved
@@ -28,34 +28,11 @@
 class TidalLibraryProvider(backend.LibraryProvider):
     root_directory = models.Ref.directory(uri='tidal:directory', name='Tidal')
 
-<<<<<<< HEAD
-    def __init__(self, *args, **kwargs):
-        super(TidalLibraryProvider, self).__init__(*args, **kwargs)
-        self._artist_cache = LruCache()
-        self._album_cache = LruCache()
-        self._track_cache = LruCache()
-        self._playlist_cache = PlaylistCache()
-        self._image_cache = LruCache(directory='image')
-        self.config = kwargs["backend"]._config
-        if self.config["tidal"]["spotify_proxy"]:
-            self.spotify_proxy = SpotifyProxy(str(self.config["tidal"]["spotify_client_id"]), 
-                                              str(self.config["tidal"]["spotify_client_secret"]))
-
-    @property
-    def _session(self):
-        return self.backend._session   # type: ignore
-
-=======
->>>>>>> 5e00e080
     def get_distinct(self, field, query=None):
         from mopidy_tidal.search import tidal_search
 
         logger.debug("Browsing distinct %s with query %r", field, query)
-<<<<<<< HEAD
-        session = self._session
-=======
         session = self.backend.session
->>>>>>> 5e00e080
 
         if not query:  # library root
             if field == "artist" or field == "albumartist":
@@ -91,11 +68,7 @@
         if not uri or not uri.startswith("tidal:"):
             return []
 
-<<<<<<< HEAD
-        session = self._session
-=======
         session = self.backend.session
->>>>>>> 5e00e080
 
         # summaries
         if uri == self.root_directory.uri:
@@ -155,11 +128,7 @@
 
         try:
             artists, albums, tracks = \
-<<<<<<< HEAD
-                tidal_search(self._session,
-=======
                 tidal_search(self.backend.session,
->>>>>>> 5e00e080
                              query=query,
                              exact=exact)
             return SearchResult(artists=artists,
@@ -211,24 +180,6 @@
         return [Image(uri=img_uri, width=320, height=320)]
 
     def get_images(self, uris):
-<<<<<<< HEAD
-        logger.info("Searching Tidal for images for %r" % uris)
-        images = {}
-
-        for uri in uris:
-            try:
-                images[uri] = self._get_images(uri)
-            except (AssertionError, AttributeError, HTTPError) as err:
-                logger.error(
-                    "%s when processing URI %r: %s",
-                    type(err), uri, err)
-
-        self._image_cache.update(images)
-        return images
-
-    def lookup(self, uris=None):
-        logger.info("Lookup uris %r", uris)
-=======
         logger.debug("Searching Tidal for images for %r" % uris)
         return {uri: self._get_images(uri) for uri in uris}
 
@@ -250,128 +201,12 @@
 
     def lookup(self, uris=None):
         logger.debug("Lookup uris %r", uris)
->>>>>>> 5e00e080
         if isinstance(uris, str):
             uris = [uris]
         if not hasattr(uris, '__iter__'):
             uris = [uris]
         return [t for tracks in (self._lookup(uri) for uri in uris) for t in tracks]
 
-<<<<<<< HEAD
-        tracks = []
-        cache_updates = {}
-        for uri in uris:
-            parts = uri.split(':')
-            logger.info('URI: %s', uri)
-            if uri.startswith('spotify:track:'):
-                info = self.spotify_proxy.get_song_info(uri)
-                if info is not None:
-                    result = self.search(query={"track_name": [info["title"] + " " + " ".join(info["artists"])]})
-                    if len(result.tracks) > 0:
-                        tracks.append(result.tracks[0])
-            if uri.startswith('tidal:track:'):
-                if uri in self.track_cache:
-                    tracks.append(self.track_cache[uri])
-                else:
-                    tracks += self._lookup_track(session, parts)
-            elif uri.startswith('tidal:album'):
-                tracks += self._lookup_album(session, parts)
-            elif uri.startswith('tidal:artist'):
-                tracks += self._lookup_artist(session, parts)
-            elif uri.startswith('tidal:playlist'):
-                tracks += self._lookup_playlist(session, parts)
-
-        for uri in (uris or []):
-            data = []
-            try:
-                parts = uri.split(':')
-                item_type = parts[1]
-                cache_name = f'_{parts[1]}_cache'
-                cache_miss = True
-
-                try:
-                    data = getattr(self, cache_name)[uri]
-                    cache_miss = not bool(data)
-                except (AttributeError, KeyError):
-                    pass
-
-                if cache_miss:
-                    try:
-                        lookup = getattr(self, f'_lookup_{parts[1]}')
-                    except AttributeError:
-                        continue
-
-                    data = cache_data = lookup(self._session, parts)
-                    cache_updates[cache_name] = cache_updates.get(cache_name, {})
-                    if item_type == 'playlist':
-                        # Playlists should be persisted on the cache as objects,
-                        # not as lists of tracks. Therefore, _lookup_playlist
-                        # returns a tuple that we need to unpack
-                        data, cache_data = data
-
-                    cache_updates[cache_name][uri] = cache_data
-
-                if item_type == 'playlist' and not cache_miss:
-                    tracks += data.tracks
-                else:
-                    tracks += data if hasattr(data, '__iter__') else [data]
-            except HTTPError as err:
-                logger.error("%s when processing URI %r: %s", type(err), uri, err)
-
-        for cache_name, new_data in cache_updates.items():
-            getattr(self, cache_name).update(new_data)
-
-        self._track_cache.update({track.uri:track for track in tracks})
-        logger.info("Returning %d tracks", len(tracks))
-        return tracks
-
-    def _lookup_playlist(self, session, parts):
-        playlist_uri = ':'.join(parts)
-        playlist_id = parts[2]
-        playlist = self._playlist_cache.get(playlist_uri)
-        if playlist:
-            return playlist.tracks
-
-        tidal_playlist = session.get_playlist(playlist_id)
-        tidal_tracks = session.get_playlist_tracks(playlist_id)
-        pl_tracks = full_models_mappers.create_mopidy_tracks(tidal_tracks)
-        pl = full_models_mappers.create_mopidy_playlist(tidal_playlist, pl_tracks)
-        # We need both the list of tracks and the mapped playlist object for
-        # caching purposes
-        return pl_tracks, pl
-
-    def _lookup_track(self, session, parts):
-        album_id = parts[3]
-        album_uri = ':'.join(['tidal', 'album', album_id])
-
-        tracks = self._album_cache.get(album_uri)
-        if tracks is None:
-            tracks = session.get_album_tracks(album_id)
-
-        track = [t for t in tracks if t.id == int(parts[4])][0]
-        artist = full_models_mappers.create_mopidy_artist(track.artist)
-        album = full_models_mappers.create_mopidy_album(track.album, artist)
-        return [full_models_mappers.create_mopidy_track(artist, album, track)]
-
-    def _lookup_album(self, session, parts):
-        album_id = parts[2]
-        album_uri = ':'.join(parts)
-
-        tracks = self._album_cache.get(album_uri)
-        if tracks is None:
-            tracks = session.get_album_tracks(album_id)
-
-        return full_models_mappers.create_mopidy_tracks(tracks)
-
-    def _lookup_artist(self, session, parts):
-        artist_id = parts[2]
-        artist_uri = ':'.join(parts)
-
-        tracks = self._artist_cache.get(artist_uri)
-        if tracks is None:
-            tracks = session.get_artist_top_tracks(artist_id)
-
-=======
     @with_cache
     def _lookup(self, uri):
         parts = uri.split(':')
@@ -394,5 +229,4 @@
     def _lookup_artist(self, artist_id):
         logger.info("Looking up artist ID: %s", artist_id)
         tracks = self.backend.session.get_artist_top_tracks(artist_id)
->>>>>>> 5e00e080
         return full_models_mappers.create_mopidy_tracks(tracks)